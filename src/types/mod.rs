//! Web3 Types

mod block;
mod bytes;
<<<<<<< HEAD
mod bytes_array;
=======
mod consensus;
>>>>>>> 083eebf2
mod log;
mod parity_peers;
mod recovery;
mod signed;
mod sync_state;
mod trace_filtering;
mod traces;
mod transaction;
mod transaction_id;
mod transaction_request;
mod txpool;
mod uint;
mod work;

pub use self::block::{Block, BlockHeader, BlockId, BlockNumber};
pub use self::bytes::Bytes;
pub use self::bytes_array::BytesArray;
pub use self::log::{Filter, FilterBuilder, Log};
pub use self::parity_peers::{
    EthProtocolInfo, ParityPeerInfo, ParityPeerType, PeerNetworkInfo, PeerProtocolsInfo, PipProtocolInfo,
};
pub use self::recovery::{Recovery, RecoveryMessage};
pub use self::signed::{SignedData, SignedTransaction, TransactionParameters};
pub use self::sync_state::{SyncInfo, SyncState};
pub use self::trace_filtering::{
    Action, ActionType, Call, CallResult, CallType, Create, CreateResult, Res, Reward, RewardType, Suicide, Trace,
    TraceFilter, TraceFilterBuilder,
};
pub use self::traces::{
    AccountDiff, BlockTrace, ChangedType, Diff, MemoryDiff, StateDiff, StorageDiff, TraceType, TransactionTrace,
    VMExecutedOperation, VMOperation, VMTrace,
};
pub use self::transaction::{RawTransaction, Receipt as TransactionReceipt, Transaction};
pub use self::transaction_id::TransactionId;
pub use self::transaction_request::{CallRequest, TransactionCondition, TransactionRequest};
pub use self::txpool::{TxpoolContentInfo, TxpoolInspectInfo, TxpoolStatus};
pub use self::uint::{H128, H160, H2048, H256, H512, H520, H64, U128, U256, U64};
pub use self::work::Work;

pub use self::consensus::{ConsensusStatus, QCBlock, State, View};

/// Address
pub type Address = H160;
/// Index in block
pub type Index = U64;<|MERGE_RESOLUTION|>--- conflicted
+++ resolved
@@ -2,11 +2,8 @@
 
 mod block;
 mod bytes;
-<<<<<<< HEAD
 mod bytes_array;
-=======
 mod consensus;
->>>>>>> 083eebf2
 mod log;
 mod parity_peers;
 mod recovery;
